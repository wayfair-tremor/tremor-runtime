--- conflicted
+++ resolved
@@ -9,16 +9,13 @@
 - Add `zstd` pre- and post-processors [#1100](https://github.com/tremor-rs/tremor-runtime/issues/1100)
 - Remove `rental` from `Event` [#1031](https://github.com/tremor-rs/tremor-runtime/issues/1031) [#1037](https://github.com/tremor-rs/tremor-runtime/issues/1037)
 - Put event raw payload into `Arc` to improve cloning perf
-<<<<<<< HEAD
-- Allow gcp headers to be included in `rest` offramp with `auth: gcp`
-=======
 - Remove `rental` from the entire runtime [#1037](https://github.com/tremor-rs/tremor-runtime/issues/1037)
 - Restructure operators and select to avoid transmutation [#1024](https://github.com/tremor-rs/tremor-runtime/issues/1024)
 - Fix tremor-cli to use it's own binary when possible [#1096](https://github.com/tremor-rs/tremor-runtime/issues/1096)
 - Restructure functions to avoid transmutation [#1028](https://github.com/tremor-rs/tremor-runtime/issues/1028)
 - Update blackhole to print events / s [#1129](https://github.com/tremor-rs/tremor-runtime/issues/1129)
-
->>>>>>> 0bf2c1cb
+- Allow gcp headers to be included in `rest` offramp with `auth: gcp`
+
 ### Fixes
 
 - Skip instead of fail EQC on out of repo PRs

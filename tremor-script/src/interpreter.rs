--- conflicted
+++ resolved
@@ -138,12 +138,7 @@
     }
 }
 
-<<<<<<< HEAD
 #[allow(clippy::cognitive_complexity, clippy::cast_precision_loss)]
-=======
-// TODO replace this with exec_binary once that is working from ast too
-#[allow(clippy::cognitive_complexity)]
->>>>>>> 0ec8c56b
 #[inline]
 pub fn exec_binary<'run, 'event: 'run>(
     op: BinOpKind,
@@ -162,7 +157,6 @@
         // This is to make sure that == in a expression
         // and a record pattern behaves the same.
         (Eq, l, r) => Some(static_bool!(val_eq(l, r))),
-<<<<<<< HEAD
 
         (NotEq, l, r) =>
         {
@@ -201,9 +195,14 @@
             Div => Some(Cow::Owned(F64((*l as f64) / (*r as f64)))),
             Mod => Some(Cow::Owned(I64(*l % *r))),
             // TODO use shl functions in https://doc.rust-lang.org/std/primitive.i64.html
+            // TODO use shl functions in https://doc.rust-lang.org/std/primitive.i64.html
             RBitShiftSigned => Some(Cow::Owned(I64(*l >> *r))),
             RBitShiftUnsigned => Some(Cow::Owned(I64((*l as u64 >> *r) as i64))),
-            LBitShift => Some(Cow::Owned(I64(*l << *r))),
+            //(LBitShift, I64(l), I64(r)) => Some(Cow::Owned(I64(*l << *r))),
+            LBitShift => match (*l).checked_shl(*r as u32) {
+                Some(n) => Some(Cow::Owned(I64(n))),
+                None => None,
+            },
             _ => None,
         },
         (op, l, r) => {
@@ -223,59 +222,6 @@
                 None
             }
         }
-=======
-        (NotEq, l, r) => Some(static_bool!(!val_eq(l, r))),
-
-        (Gte, I64(l), I64(r)) => Some(static_bool!(*l >= *r)),
-        (Gte, I64(l), F64(r)) => Some(static_bool!((*l as f64) >= *r)),
-        (Gte, F64(l), I64(r)) => Some(static_bool!(*l >= (*r as f64))),
-        (Gte, F64(l), F64(r)) => Some(static_bool!(*l >= *r)),
-        (Gte, String(l), String(r)) => Some(static_bool!(l >= r)),
-        (Gt, I64(l), I64(r)) => Some(static_bool!(*l > *r)),
-        (Gt, I64(l), F64(r)) => Some(static_bool!((*l as f64) > *r)),
-        (Gt, F64(l), I64(r)) => Some(static_bool!(*l > (*r as f64))),
-        (Gt, F64(l), F64(r)) => Some(static_bool!(*l > *r)),
-        (Gt, String(l), String(r)) => Some(static_bool!(l > r)),
-        (Lt, I64(l), I64(r)) => Some(static_bool!(*l < *r)),
-        (Lt, I64(l), F64(r)) => Some(static_bool!((*l as f64) < *r)),
-        (Lt, F64(l), I64(r)) => Some(static_bool!(*l < (*r as f64))),
-        (Lt, F64(l), F64(r)) => Some(static_bool!(*l < *r)),
-        (Lt, String(l), String(r)) => Some(static_bool!(l < r)),
-        (Lte, I64(l), I64(r)) => Some(static_bool!(*l <= *r)),
-        (Lte, I64(l), F64(r)) => Some(static_bool!((*l as f64) <= *r)),
-        (Lte, F64(l), I64(r)) => Some(static_bool!(*l <= (*r as f64))),
-        (Lte, F64(l), F64(r)) => Some(static_bool!(*l <= *r)),
-        (Lte, String(l), String(r)) => Some(static_bool!(l <= r)),
-
-        // TODO use shl functions in https://doc.rust-lang.org/std/primitive.i64.html
-        (RBitShiftSigned, I64(l), I64(r)) => Some(Cow::Owned(I64(*l >> *r))),
-        (RBitShiftUnsigned, I64(l), I64(r)) => Some(Cow::Owned(I64((*l as u64 >> *r) as i64))),
-        //(LBitShift, I64(l), I64(r)) => Some(Cow::Owned(I64(*l << *r))),
-        (LBitShift, I64(l), I64(r)) => match (*l).checked_shl(*r as u32) {
-            Some(n) => Some(Cow::Owned(I64(n))),
-            None => None,
-        },
-
-        (Add, String(l), String(r)) => Some(Cow::Owned(format!("{}{}", *l, *r).into())),
-        (Add, I64(l), I64(r)) => Some(Cow::Owned(I64(*l + *r))),
-        (Add, I64(l), F64(r)) => Some(Cow::Owned(F64((*l as f64) + *r))),
-        (Add, F64(l), I64(r)) => Some(Cow::Owned(F64(*l + (*r as f64)))),
-        (Add, F64(l), F64(r)) => Some(Cow::Owned(F64(*l + *r))),
-        (Sub, I64(l), I64(r)) => Some(Cow::Owned(I64(*l - *r))),
-        (Sub, I64(l), F64(r)) => Some(Cow::Owned(F64((*l as f64) - *r))),
-        (Sub, F64(l), I64(r)) => Some(Cow::Owned(F64(*l - (*r as f64)))),
-        (Sub, F64(l), F64(r)) => Some(Cow::Owned(F64(*l - *r))),
-        (Mul, I64(l), I64(r)) => Some(Cow::Owned(I64(*l * *r))),
-        (Mul, I64(l), F64(r)) => Some(Cow::Owned(F64((*l as f64) * *r))),
-        (Mul, F64(l), I64(r)) => Some(Cow::Owned(F64(*l * (*r as f64)))),
-        (Mul, F64(l), F64(r)) => Some(Cow::Owned(F64(*l * *r))),
-        (Div, I64(l), I64(r)) => Some(Cow::Owned(F64((*l as f64) / (*r as f64)))),
-        (Div, I64(l), F64(r)) => Some(Cow::Owned(F64((*l as f64) / *r))),
-        (Div, F64(l), I64(r)) => Some(Cow::Owned(F64(*l / (*r as f64)))),
-        (Div, F64(l), F64(r)) => Some(Cow::Owned(F64(*l / *r))),
-        (Mod, I64(l), I64(r)) => Some(Cow::Owned(I64(*l % *r))),
-        _ => None,
->>>>>>> 0ec8c56b
     }
 }
 
